[package]
name = "rusty_hogs"
version = "1.0.4"
authors = ["Scott Cutler <scutler@newrelic.com>"]
edition = "2018"
description = "This project provides a set of scanners that will use regular expressions to try and detect the presence of sensitive information such as API keys, passwords, and personal information. It includes a set of regular expressions by default, but will also accept a JSON object containing your custom regular expressions."
homepage = "https://github.com/newrelic/rusty-hog"
keywords = ["secret", "scanner", "regex", "rusty", "hog"]
categories = ["command-line-utilities", "development-tools::build-utils", "filesystem"]
readme = "README.md"
license = "Apache-2.0"


# See more keys and their definitions at https://doc.rust-lang.org/cargo/reference/manifest.html
[lib]
name = "rusty_hogs"
path = "src/lib.rs"

[dependencies]
git2 = "0.10"
serde = "1.0"
serde_json = "1.0"
serde_derive = "^1"
clap = "2"
regex = "1"
url = "2"
tempdir = "0.3"
base64 = "0.11.0"
log = "^0.4"
simple_logger = "^1"
simple-error = "0.2"
chrono = "0.4"
encoding = "0.2"
hex = "0.4"
lambda_runtime = "0.2"
rust-s3 = "0.18.5"
google-drive3 = "1.0.12"
# This project intentionally uses an old version of Hyper. See
# https://github.com/Byron/google-apis-rs/issues/173 for more
# information.
hyper = "^0.10"
hyper-rustls = "^0.6"
yup-oauth2 = "^1.0"
walkdir = "2"
zip = "0.5"
tar = "0.4.26"
flate2 = "1.0.14"
<<<<<<< HEAD
tempfile = "^3.1"
=======
anyhow = "1.0"
>>>>>>> f939b9f0
<|MERGE_RESOLUTION|>--- conflicted
+++ resolved
@@ -45,8 +45,5 @@
 zip = "0.5"
 tar = "0.4.26"
 flate2 = "1.0.14"
-<<<<<<< HEAD
 tempfile = "^3.1"
-=======
-anyhow = "1.0"
->>>>>>> f939b9f0
+anyhow = "1.0"